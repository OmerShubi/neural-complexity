--- conflicted
+++ resolved
@@ -30,18 +30,14 @@
             self.valid = self.tokenize_with_unks(os.path.join(path, validfname))
             self.save_to = self.save_dict(save_to)
         else:
-<<<<<<< HEAD
-            self.dictionary = self.load_dict(save_to)
-            if not interactflag:
-                self.test = self.sent_tokenize_with_unks(os.path.join(path, testfname))
-=======
             if save_to[-3:] == 'bin':
                 self.load_dict(save_to)
             else:
                 self.dictionary = Dictionary()
                 self.load_dict(save_to)
-            self.test = self.sent_tokenize_with_unks(os.path.join(path, testfname))
->>>>>>> 917ae33f
+            if not interactflag:
+                self.test = self.sent_tokenize_with_unks(os.path.join(path, testfname))
+
 
     def save_dict(self, path):
         with open(path, 'wb') as f:
