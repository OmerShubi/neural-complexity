--- conflicted
+++ resolved
@@ -243,28 +243,15 @@
                                dropout=args.dropout, tie_weights=args.tied,
                                freeze_embedding=args.freeze_embedding).to(device)
 
-    # after load the rnn params are not a continuous chunk of memory
-    # this makes them a continuous chunk, and will speed up forward pass
-<<<<<<< HEAD
- #   if args.cuda and (not args.single) and (torch.cuda.device_count() > 1):
- #       model.module.rnn.flatten_parameters()
- #   else:
     if args.cuda and (not args.single) and (torch.cuda.device_count() > 1):
+        # If applicable, use multi-gpu for training
         # Scatters minibatches (in dim=1) across available GPUs
         model = nn.DataParallel(model, dim=1)
-=======
->>>>>>> 1b90823c
     if isinstance(model, torch.nn.DataParallel):
         # if multi-gpu, access real model for training
         model = model.module
-<<<<<<< HEAD
-=======
-    elif args.cuda:
-        if (not args.single) and (torch.cuda.device_count() > 1):
-            # If applicable, use multi-gpu for training
-            # Scatters minibatches (in dim=1) across available GPUs
-            model = nn.DataParallel(model, dim=1)
->>>>>>> 1b90823c
+    # after load the rnn params are not a continuous chunk of memory
+    # this makes them a continuous chunk, and will speed up forward pass
     model.rnn.flatten_parameters()
 
 criterion = nn.CrossEntropyLoss()
