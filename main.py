--- conflicted
+++ resolved
@@ -267,17 +267,10 @@
                 elif args.guessprobs:
                   ##output probabilities ## Currently normalizes probs over N-best list; ideally it'd normalize to probs before getting the N-best
                   outputguesses.append("{:.3f}".format(math.exp(float(nn.functional.log_softmax(guessscores[corpuspos],dim=0)[g]))))
-<<<<<<< HEAD
-            outputguesses = ' '.join(outputguesses)
-            print(str(word)+' '+str(sentid)+' '+str(corpuspos)+' '+str(len(word))+' '+str(float(surp))+' '+str(float(Hs[corpuspos]))+' '+str(max(0,float(Hs[max(corpuspos-1,0)])-float(Hs[corpuspos])))+' '+str(outputguesses))
-        else:
-            print(str(word)+' '+str(sentid)+' '+str(corpuspos)+' '+str(len(word))+' '+str(float(surp))+' '+str(float(Hs[corpuspos]))+' '+str(max(0,float(Hs[max(corpuspos-1,0)])-float(Hs[corpuspos]))))
-=======
             outputguesses = args.csep.join(outputguesses)
-            print(str(word)+args.csep+str(sentid)+args.csep+str(corpuspos)+args.csep+str(len(word))+args.csep+str(float(surp))+args.csep+str(float(Hs[corpuspos]))+args.csep+str(max(0,float(Hs[corpuspos])-float(Hs[max(corpuspos-1,0)])))+args.csep+str(outputguesses))
-        else:
-            print(str(word)+args.csep+str(sentid)+args.csep+str(corpuspos)+args.csep+str(len(word))+args.csep+str(float(surp))+args.csep+str(float(Hs[corpuspos]))+args.csep+str(max(0,float(Hs[corpuspos])-float(Hs[max(corpuspos-1,0)]))))
->>>>>>> e5840319
+            print(str(word)+args.csep+str(sentid)+args.csep+str(corpuspos)+args.csep+str(len(word))+args.csep+str(float(surp))+args.csep+str(float(Hs[corpuspos]))+args.csep+str(max(0,float(Hs[max(corpuspos-1,0)])-float(Hs[corpuspos])))+args.csep+str(outputguesses))
+        else:
+            print(str(word)+args.csep+str(sentid)+args.csep+str(corpuspos)+args.csep+str(len(word))+args.csep+str(float(surp))+args.csep+str(float(Hs[corpuspos]))+args.csep+str(max(0,float(Hs[max(corpuspos-1,0)])-float(Hs[corpuspos]))))
 
 def apply(func, M):
     ## applies a function along a given dimension
